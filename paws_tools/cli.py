"""CLI entry-point for paws-tools."""


import copy
import os
from typing import List, Literal

import click
import sleap_io

<<<<<<< HEAD
from paws_tools.slp_to_csv import (
    convert_physical_units,
    get_nodes_for_bodyparts,
    invert_y_axis,
    node_positions_to_dataframe,
    save_dataframe_to_grouped_csv,
)
=======
from paws_tools.slp_to_csv import convert_physical_units, invert_y_axis, node_positions_to_dataframe, slp_csv_plot
>>>>>>> 108f5c41
from paws_tools.util import click_monkey_patch_option_show_defaults


# Show click option defaults
click_monkey_patch_option_show_defaults()


@click.group()
@click.version_option()
def cli():
    """Toolbox for working with PAWS."""
    pass  # pylint: disable=unnecessary-pass


@cli.command(name="slp-to-csv", short_help="Convert SLEAP .slp file to PAWS importable csv files")
@click.argument("slp_file", type=click.Path(exists=True, dir_okay=False))
@click.option(
    "-bp",
    "--body-part",
    default=["Toe"],
    multiple=True,
    help="Name of the body part(s) to extract. Also accepts special value 'all', which will select all bodyparts.",
)
@click.option(
    "-ibp",
    "--ignore-body-part",
    multiple=True,
    help="Name of body part(s) to ignore. These will be subtracted from the set specified by --body-part.",
)
@click.option("--calibrate/--no-calibrate", default=True, help="Perform calibration to physical units")
@click.option("--cal-node1", default="Top_Box", help="Name of calibration point one")
@click.option("--cal-node2", default="Bot_Box", help="Name of calibration point two")
@click.option("--cal-dist", default=1.0, type=float, help="Physical distance between --cal-node1 and --cal-node2")
@click.option("--frame-height", default=512, type=int, help="Pixel height of video frames, used to invert the y-axis")
@click.option(
    "--format",
    type=click.Choice(["tsv", "csv"]),
    default="tsv",
    help="Format of the resulting files: 'tsv' gives tab-separated values, 'csv' gives comma-separated values",
)
@click.option(
    "--dest-dir",
    default=os.getcwd(),
    type=click.Path(file_okay=False),
    help="Directory where resulting files should be saved",
)
def slp_to_csv(
    slp_file: str,
    body_part: List[str],
    ignore_body_part: List[str],
    calibrate: bool,
    cal_node1: str,
    cal_node2: str,
    cal_dist: float,
    frame_height: int,
    format: Literal["tsv", "csv"],
    dest_dir: str,
):
<<<<<<< HEAD
    """Given a SLEAP *.slp file, extract the coordinates for the body-part(s) specified by \
--body-part and then, for each video in the dataset, save a delimiter-separated-values (TSV/CSV) file.

    Add body-parts to be extracted through the -bp or --body-part options. This also accepts a special
    value, 'all', which will use all body-parts found in the slp file. Body-parts can be removed from the
    final set through the use of -ibp or --ignore-body-part.
=======
    """Given a SLEAP *.slp file, extract the coordinates for the body part specified by \
--body-part, save a tab-separated-values (TSV) file, for each video in the dataset and generate trace plot.
>>>>>>> 108f5c41

    Additionally, this command will convert from pixel units to physical units given proper
    calibration information. See options --cal-*. Use --calibrate (default) to turn on calibration
    or --no-calibrate to turn off calibration. If calibration is turned on, both pixel-unit and physical-unit
    variants of the data will be saved, otherwise only pixel-unit data will be saved.

    Use --format to specify the format of the resulting data. 'tsv' for tab-separated values,
    or 'csv' for comma-separated values.

    The y-axis may also be inverted given --frame-height.
    """
    # parse the provided *.slp file
    labels = sleap_io.load_slp(slp_file)

    # get the nodes to operate upon
    nodes = get_nodes_for_bodyparts(labels, body_part)
    ignore_nodes = get_nodes_for_bodyparts(labels, ignore_body_part)
    nodes = list(set(nodes) - set(ignore_nodes))  # subtract any nodes the user wanted to ignore

    # convert labels coords to physical units
    labels = invert_y_axis(labels, frame_height)
    coords = node_positions_to_dataframe(labels, nodes)
    save_dataframe_to_grouped_csv(coords, "video", dest_dir, "px", format=format)

    if calibrate:
        labels = convert_physical_units(copy.deepcopy(labels), cal_node1, cal_node2, cal_dist)
        coords = node_positions_to_dataframe(labels, nodes)
        save_dataframe_to_grouped_csv(coords, "video", dest_dir, "mm", format=format)

    slp_csv_plot(dest, dest_dir, body_part)


@cli.command(name="slp-to-paws-plot-trace", short_help="Plot slp_csv file to body part trace graph png file")
@click.argument("slp_csv", type=click.Path(exists=True, dir_okay=False))
@click.option("-bp", "--body-part", default="Toe", help="Name of the body part to extract")
@click.option(
    "--dest-dir",
    default=os.getcwd(),
    type=click.Path(file_okay=False),
    help="Directory where resulting TSV files should be saved",
)
def plot_trace(slp_csv: str, dest_dir: str, body_part: str):
    """Given a str slp_csv file name and destination directionry filename (dest_dir), and spicified by body-part -bp.

    Save a png file named f"{video_name}_{body_part}_ycord_vs_time.png" trace graph and saved to destination directory.
    """
    slp_csv_plot(slp_csv, dest_dir, body_part)


if __name__ == "__main__":
    cli()<|MERGE_RESOLUTION|>--- conflicted
+++ resolved
@@ -8,17 +8,14 @@
 import click
 import sleap_io
 
-<<<<<<< HEAD
 from paws_tools.slp_to_csv import (
     convert_physical_units,
     get_nodes_for_bodyparts,
     invert_y_axis,
     node_positions_to_dataframe,
     save_dataframe_to_grouped_csv,
+    slp_csv_plot,
 )
-=======
-from paws_tools.slp_to_csv import convert_physical_units, invert_y_axis, node_positions_to_dataframe, slp_csv_plot
->>>>>>> 108f5c41
 from paws_tools.util import click_monkey_patch_option_show_defaults
 
 
@@ -77,17 +74,12 @@
     format: Literal["tsv", "csv"],
     dest_dir: str,
 ):
-<<<<<<< HEAD
     """Given a SLEAP *.slp file, extract the coordinates for the body-part(s) specified by \
---body-part and then, for each video in the dataset, save a delimiter-separated-values (TSV/CSV) file.
+--body-part and then, for each video in the dataset, save a delimiter-separated-values (TSV/CSV) file, and generate trace plot.
 
     Add body-parts to be extracted through the -bp or --body-part options. This also accepts a special
     value, 'all', which will use all body-parts found in the slp file. Body-parts can be removed from the
     final set through the use of -ibp or --ignore-body-part.
-=======
-    """Given a SLEAP *.slp file, extract the coordinates for the body part specified by \
---body-part, save a tab-separated-values (TSV) file, for each video in the dataset and generate trace plot.
->>>>>>> 108f5c41
 
     Additionally, this command will convert from pixel units to physical units given proper
     calibration information. See options --cal-*. Use --calibrate (default) to turn on calibration
